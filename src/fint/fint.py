--- conflicted
+++ resolved
@@ -283,7 +283,6 @@
     """
 
     command = [
-<<<<<<< HEAD
         "cdo",
         f"-{interpolation.split('_')[1]},{target_grid}",
         f"-setgrid,{gridfile}",
@@ -292,17 +291,6 @@
     ]
     if mask_zero:
         command.insert(1, "-setctomiss,0")
-=======
-            "cdo",
-            f"-{interpolation.split('_')[1]},{target_grid}",
-            f"-setgrid,{gridfile}",
-            f"{original_file}",
-            f"{output_file}"
-        ]
-    if mask_zero:
-        command.insert(1, "-setctomiss,0")
-
->>>>>>> e1e1047e
 
     # Execute the command
     subprocess.run(command)
@@ -809,11 +797,7 @@
         trifinder = triang2.get_trifinder()
     elif interpolation == "nn":
         distances, inds = create_indexes_and_distances(x2, y2, lon, lat, k=1, workers=4)
-<<<<<<< HEAD
     elif interpolation in ["cdo_remapcon", "cdo_remaplaf", "cdo_remapnn", "cdo_remapdis", "smm_con", "smm_laf", "smm_nn", "smm_dis"]:
-=======
-    elif interpolation in ["cdo_remapcon", "cdo_remaplaf", "cdo_remapnn", "cdo_remapdis"]:
->>>>>>> e1e1047e
         gridtype = 'latlon'
         gridsize = x.size*y.size
         xsize = x.size
@@ -972,10 +956,6 @@
                 input_data = xr.Dataset({variable_name: (["nod2"], data_in)})
                 if args.rotate:
                     input_data = xr.Dataset({variable_name: (["nod2"], data_in2)})
-<<<<<<< HEAD
-=======
-
->>>>>>> e1e1047e
                 output_file_path = out_path.replace(".nc", "output_cdo_file.nc")
                 input_file_path = args.data.replace(".nc","cdo_interpolation.nc")
                 input_data.to_netcdf(input_file_path,encoding={
@@ -1068,11 +1048,7 @@
                     lat,
                     out_path_one2,
                 )
-<<<<<<< HEAD
     if interpolation in ["cdo_remapcon","cdo_remaplaf","cdo_remapnn","cdo_remapdis","smm_con","smm_nn","smm_laf","smm_dis"]:    
-=======
-    if interpolation in ["cdo_remapcon", "cdo_remaplaf", "cdo_remapnn", "cdo_remapdis"]:      
->>>>>>> e1e1047e
         os.remove(target_grid_path)
 
     # save data (always 4D array)
