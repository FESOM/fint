--- conflicted
+++ resolved
@@ -106,19 +106,6 @@
 
 def load_mesh(mesh_path):
     """
-<<<<<<< HEAD
-    Load FESOM mesh from the given path.
-    Parameters
-    ----------
-    mesh_path : str
-        Path to the FESOM mesh.
-    Returns
-    -------
-    x2, y2, elem : arrays
-        Arrays with coordinates of nodes and elements.
-    """
-
-=======
     Loads the mesh data from the specified path and returns the node coordinates and element connectivity.
     
     Args:
@@ -132,7 +119,7 @@
         - elem (np.ndarray): The element connectivity array.
 
     """
->>>>>>> b75dbcd0
+
     nodes = pd.read_csv(
         mesh_path + "/nod2d.out",
         delim_whitespace=True,
@@ -183,32 +170,7 @@
     mask_zero=True,
 ):
     """
-<<<<<<< HEAD
-    Interpolate data from FESOM mesh to the target grid using KDTree.
-    Parameters
-    ----------
-    data_in : array
-        1d array with data to interpolate.
-    x2, y2 : arrays
-        Arrays with coordinates of nodes.
-    elem : array
-        Array with elements.
-    lons/lats : array
-        2d arrays with target grid values.
-    distances : array
-        The distances to the nearest neighbors.
-    inds : ndarray of ints
-        The locations of the neighbors in data.
-    radius_of_influence : float, optional
-        Radius of influence for the interpolation. Default: 100000.
-    mask_zero : bool, optional
-        If True, mask all values that are equal to zero. Default: True.
-    Returns
-    -------
-    interpolated : array
-        Interpolated data.
-    """
-=======
+
     Interpolates data using 2D KDTree interpolation.
 
     Args:
@@ -220,7 +182,7 @@
             Data points with distances beyond this radius will be assigned NaN. Defaults to 100000.
         mask_zero (bool, optional): Flag indicating whether to mask zero values in the interpolated data
             by assigning them NaN. Defaults to True.
->>>>>>> b75dbcd0
+
 
     Returns:
         np.ndarray: The interpolated data array with the same shape as the target grid.
